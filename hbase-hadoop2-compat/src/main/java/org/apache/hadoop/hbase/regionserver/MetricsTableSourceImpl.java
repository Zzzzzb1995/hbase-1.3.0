--- conflicted
+++ resolved
@@ -138,20 +138,16 @@
             MetricsTableSource.STORE_FILE_SIZE_DESC),
             tableWrapperAgg.getStoreFilesSize(tableName.getNameAsString()));
         mrb.addGauge(Interns.info(tableNamePrefix + MetricsTableSource.TABLE_SIZE,
-<<<<<<< HEAD
-          MetricsTableSource.TABLE_SIZE_DESC),
-          tableWrapperAgg.getTableSize(tableName.getNameAsString()));
-
-        mrb.addGauge(Interns.info(tableNamePrefix + MetricsTableSource.REQUESTS_PER_SECOND,
-                MetricsTableSource.REQUESTS_PER_SECOND_DESC),
-                tableWrapperAgg.getRequestsPerSecond(tableName.getNameAsString()));
-=======
             MetricsTableSource.TABLE_SIZE_DESC),
             tableWrapperAgg.getTableSize(tableName.getNameAsString()));
         mrb.addGauge(Interns.info(tableNamePrefix + MetricsTableSource.REQUESTS_PER_SECOND,
             MetricsTableSource.REQUESTS_PER_SECOND_DESC),
             tableWrapperAgg.getRequestsPerSecond(tableName.getNameAsString()));
->>>>>>> 6f3c5667
+
+
+        mrb.addGauge(Interns.info(tableNamePrefix + MetricsTableSource.REQUESTS_PER_SECOND,
+                MetricsTableSource.REQUESTS_PER_SECOND_DESC),
+                tableWrapperAgg.getRequestsPerSecond(tableName.getNameAsString()));
 
       }
     }
